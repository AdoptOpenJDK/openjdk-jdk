#!/bin/sh

# 
#  Copyright (c) 2011, 2013, Oracle and/or its affiliates. All rights reserved.
#  DO NOT ALTER OR REMOVE COPYRIGHT NOTICES OR THIS FILE HEADER.
# 
#  This code is free software; you can redistribute it and/or modify it
#  under the terms of the GNU General Public License version 2 only, as
#  published by the Free Software Foundation.
# 
#  This code is distributed in the hope that it will be useful, but WITHOUT
#  ANY WARRANTY; without even the implied warranty of MERCHANTABILITY or
#  FITNESS FOR A PARTICULAR PURPOSE.  See the GNU General Public License
#  version 2 for more details (a copy is included in the LICENSE file that
#  accompanied this code).
# 
#  You should have received a copy of the GNU General Public License version
#  2 along with this work; if not, write to the Free Software Foundation,
#  Inc., 51 Franklin St, Fifth Floor, Boston, MA 02110-1301 USA.
# 
#  Please contact Oracle, 500 Oracle Parkway, Redwood Shores, CA 94065 USA
#  or visit www.oracle.com if you need additional information or have any
#  questions.
# 

 

##
## @test
## @bug 6878713
## @bug 7030610
## @bug 7037122
## @bug 7123945
## @summary Verifier heap corruption, relating to backward jsrs
## @run shell Test6878713.sh
##
## some tests require path to find test source dir
if [ "${TESTSRC}" = "" ]
then
  TESTSRC=${PWD}
  echo "TESTSRC not set.  Using "${TESTSRC}" as default"
fi
echo "TESTSRC=${TESTSRC}"
## Adding common setup Variables for running shell tests.
. ${TESTSRC}/../../test_env.sh

<<<<<<< HEAD
# set platform-dependent variables
OS=`uname -s`
case "$OS" in
  SunOS | Linux | Darwin )
    NULL=/dev/null
    PS=":"
    FS="/"
    ;;
  Windows_* )
    NULL=NUL
    PS=";"
    FS="\\"
    ;;
  CYGWIN_* )
    NULL=/dev/null
    PS=";"
    FS="/"
    ;;
  * )
    echo "Unrecognized system!"
    exit 1;
    ;;
esac

CLASSPATH=.${PS}${TESTCLASSES} ; export CLASSPATH

${TESTJAVA}${FS}bin${FS}java ${TESTVMOPTS} -version

TARGET_CLASS=OOMCrashClass1960_2
=======
${COMPILEJAVA}${FS}bin${FS}jar xvf ${TESTSRC}${FS}testcase.jar
>>>>>>> c2a873f0

echo "INFO: extracting the target class."
${TESTJAVA}${FS}bin${FS}jar xvf \
    ${TESTSRC}${FS}testcase.jar ${TARGET_CLASS}.class

# remove any hs_err_pid that might exist here
rm -f hs_err_pid*.log

echo "INFO: checking for 32-bit versus 64-bit VM."
${TESTJAVA}${FS}bin${FS}java ${TESTVMOPTS} -version 2>&1 \
    | grep "64-Bit [^ ][^ ]* VM" > /dev/null 2>&1
status="$?"
if [ "$status" = 0 ]; then
    echo "INFO: testing a 64-bit VM."
    is_64_bit=true
else
    echo "INFO: testing a 32-bit VM."
fi

if [ "$is_64_bit" = true ]; then
    # limit is 768MB in 8-byte words (1024 * 1024 * 768 / 8) == 100663296
    MALLOC_MAX=100663296
else
    # limit is 768MB in 4-byte words (1024 * 1024 * 768 / 4) == 201326592
    MALLOC_MAX=201326592
fi
echo "INFO: MALLOC_MAX=$MALLOC_MAX"

echo "INFO: executing the target class."
# -XX:+PrintCommandLineFlags for debugging purposes
# -XX:+IgnoreUnrecognizedVMOptions so test will run on a VM without
#     the new -XX:MallocMaxTestWords option
# -XX:+UnlockDiagnosticVMOptions so we can use -XX:MallocMaxTestWords
# -XX:MallocMaxTestWords limits malloc to $MALLOC_MAX
${TESTJAVA}${FS}bin${FS}java \
    -XX:+PrintCommandLineFlags \
    -XX:+IgnoreUnrecognizedVMOptions \
    -XX:+UnlockDiagnosticVMOptions \
    -XX:MallocMaxTestWords=$MALLOC_MAX \
    ${TESTVMOPTS} ${TARGET_CLASS} > test.out 2>&1

echo "INFO: begin contents of test.out:"
cat test.out
echo "INFO: end contents of test.out."

echo "INFO: checking for memory allocation error message."
# We are looking for this specific memory allocation failure mesg so
# we know we exercised the right allocation path with the test class:
MESG1="Native memory allocation (malloc) failed to allocate 25696531[0-9][0-9] bytes"
grep "$MESG1" test.out
status="$?"
if [ "$status" = 0 ]; then
    echo "INFO: found expected memory allocation error message."
else
    echo "INFO: did not find expected memory allocation error message."

    # If we didn't find MESG1 above, then there are several scenarios:
    # 1) -XX:MallocMaxTestWords is not supported by the current VM and we
    #    didn't fail TARGET_CLASS's memory allocation attempt; instead
    #    we failed to find TARGET_CLASS's main() method. The TARGET_CLASS
    #    is designed to provoke a memory allocation failure during class
    #    loading; we actually don't care about running the class which is
    #    why it doesn't have a main() method.
    # 2) we failed a memory allocation, but not the one we were looking
    #    so it might be that TARGET_CLASS no longer tickles the same
    #    memory allocation code path
    # 3) TARGET_CLASS reproduces the failure mode (SIGSEGV) fixed by
    #    6878713 because the test is running on a pre-fix VM.
    echo "INFO: checking for no main() method message."
    MESG2="Error: Main method not found in class"
    grep "$MESG2" test.out
    status="$?"
    if [ "$status" = 0 ]; then
        echo "INFO: found no main() method message."
    else
        echo "FAIL: did not find no main() method message."
        # status is non-zero for exit below

        if [ -s hs_err_pid*.log ]; then
            echo "INFO: begin contents of hs_err_pid file:"
            cat hs_err_pid*.log
            echo "INFO: end contents of hs_err_pid file."
        fi
    fi
fi

if [ "$status" = 0 ]; then
    echo "PASS: test found one of the expected messages."
fi
exit "$status"<|MERGE_RESOLUTION|>--- conflicted
+++ resolved
@@ -44,42 +44,10 @@
 ## Adding common setup Variables for running shell tests.
 . ${TESTSRC}/../../test_env.sh
 
-<<<<<<< HEAD
-# set platform-dependent variables
-OS=`uname -s`
-case "$OS" in
-  SunOS | Linux | Darwin )
-    NULL=/dev/null
-    PS=":"
-    FS="/"
-    ;;
-  Windows_* )
-    NULL=NUL
-    PS=";"
-    FS="\\"
-    ;;
-  CYGWIN_* )
-    NULL=/dev/null
-    PS=";"
-    FS="/"
-    ;;
-  * )
-    echo "Unrecognized system!"
-    exit 1;
-    ;;
-esac
-
-CLASSPATH=.${PS}${TESTCLASSES} ; export CLASSPATH
-
-${TESTJAVA}${FS}bin${FS}java ${TESTVMOPTS} -version
-
 TARGET_CLASS=OOMCrashClass1960_2
-=======
-${COMPILEJAVA}${FS}bin${FS}jar xvf ${TESTSRC}${FS}testcase.jar
->>>>>>> c2a873f0
 
 echo "INFO: extracting the target class."
-${TESTJAVA}${FS}bin${FS}jar xvf \
+${COMPILEJAVA}${FS}bin${FS}jar xvf \
     ${TESTSRC}${FS}testcase.jar ${TARGET_CLASS}.class
 
 # remove any hs_err_pid that might exist here
