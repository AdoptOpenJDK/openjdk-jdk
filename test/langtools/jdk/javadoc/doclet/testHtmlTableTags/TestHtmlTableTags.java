/*
 * Copyright (c) 2009, 2020, Oracle and/or its affiliates. All rights reserved.
 * DO NOT ALTER OR REMOVE COPYRIGHT NOTICES OR THIS FILE HEADER.
 *
 * This code is free software; you can redistribute it and/or modify it
 * under the terms of the GNU General Public License version 2 only, as
 * published by the Free Software Foundation.
 *
 * This code is distributed in the hope that it will be useful, but WITHOUT
 * ANY WARRANTY; without even the implied warranty of MERCHANTABILITY or
 * FITNESS FOR A PARTICULAR PURPOSE.  See the GNU General Public License
 * version 2 for more details (a copy is included in the LICENSE file that
 * accompanied this code).
 *
 * You should have received a copy of the GNU General Public License version
 * 2 along with this work; if not, write to the Free Software Foundation,
 * Inc., 51 Franklin St, Fifth Floor, Boston, MA 02110-1301 USA.
 *
 * Please contact Oracle, 500 Oracle Parkway, Redwood Shores, CA 94065 USA
 * or visit www.oracle.com if you need additional information or have any
 * questions.
 */

/*
 * @test
 * @bug      6786688 8008164 8162363 8169819 8183037 8182765 8184205 8242649
 * @summary  HTML tables should have table summary, caption and table headers.
 * @library  ../../lib
 * @modules jdk.javadoc/jdk.javadoc.internal.tool
 * @build    javadoc.tester.*
 * @run main TestHtmlTableTags
 */

import javadoc.tester.JavadocTester;

public class TestHtmlTableTags extends JavadocTester {

    //Javadoc arguments.
    private static final String[] ARGS = new String[] {

    };


    public static void main(String... args) throws Exception {
        TestHtmlTableTags tester = new TestHtmlTableTags();
        tester.runTests();
    }

    @Test
    public void test() {
        javadoc("-d", "out",
                "-sourcepath", testSrc,
                "-use",
                "--no-platform-links",
                "pkg1", "pkg2");
        checkExit(Exit.OK);

        checkHtmlTableTag();
        checkHtmlTableCaptions();
        checkHtmlTableHeaders();
        checkHtmlTableContents();
    }

    @Test
    public void testNoComment() {
        javadoc("-d", "out-nocomment",
                "-nocomment",
                "-sourcepath", testSrc,
                "-use",
                "--no-platform-links",
                "pkg1", "pkg2");
        checkExit(Exit.OK);

        checkHtmlTableTag();
        checkHtmlTableCaptions();
        checkHtmlTableHeaders();
        checkHtmlTableContentsNoComment();
    }

    /*
     * Tests for validating table tag for HTML tables
     */
    void checkHtmlTableTag() {
        //Package summary
        checkOutput("pkg1/package-summary.html", true,
                """
                    <div class="summary-table two-column-summary">""",
                """
                    <div class="summary-table two-column-summary">""");

        checkOutput("pkg2/package-summary.html", true,
                """
                    <div class="summary-table two-column-summary">""",
                """
                    <div class="summary-table two-column-summary">""");

        // Class documentation
        checkOutput("pkg1/C1.html", true,
                """
                    <div class="summary-table three-column-summary">""",
                """
                    <div class="summary-table three-column-summary" aria-labelledby="method-summary-table-tab0">""");

        checkOutput("pkg2/C2.html", true,
                """
                    <div class="summary-table three-column-summary">""",
                """
                    <div class="summary-table three-column-summary" aria-labelledby="method-summary-table-tab0">""");

        checkOutput("pkg2/C2.ModalExclusionType.html", true,
                """
                    <div class="summary-table two-column-summary">""");

        checkOutput("pkg2/C3.html", true,
                """
                    <div class="summary-table three-column-summary">""");

        checkOutput("pkg2/C4.html", true,
                """
                    <div class="summary-table three-column-summary">""");

        // Class use documentation
        checkOutput("pkg1/class-use/I1.html", true,
                """
                    <div class="summary-table two-column-summary">""");

        checkOutput("pkg1/class-use/C1.html", true,
                """
                    <div class="summary-table two-column-summary">""",
                """
                    <div class="summary-table two-column-summary">""");

        checkOutput("pkg2/class-use/C2.html", true,
                """
                    <div class="summary-table two-column-summary">""",
                """
                    <div class="summary-table two-column-summary">""");

        checkOutput("pkg2/class-use/C2.ModalExclusionType.html", true,
                """
                    <div class="summary-table two-column-summary">""");

        checkOutput("pkg2/class-use/C2.ModalExclusionType.html", true,
                """
                    <div class="summary-table two-column-summary">""");

        // Package use documentation
        checkOutput("pkg1/package-use.html", true,
                """
                    <div class="summary-table two-column-summary">""",
                """
                    <div class="summary-table two-column-summary">""");

        checkOutput("pkg2/package-use.html", true,
                """
                    <div class="summary-table two-column-summary">""",
                """
                    <div class="summary-table two-column-summary">""");

        // Deprecated
        checkOutput("deprecated-list.html", true,
                """
                    <div class="summary-table two-column-summary">""",
                """
                    <div class="summary-table two-column-summary">""");

        // Constant values
        checkOutput("constant-values.html", true,
                """
                    <div class="summary-table three-column-summary">""");

        // Overview Summary
        checkOutput("index.html", true,
                """
                    <div class="summary-table two-column-summary">""");
    }

    /*
     * Tests for validating summary for HTML tables
     */
    void checkHtmlTableSummaries() {
        //Package summary
        checkOutput("pkg1/package-summary.html", true,
                """
                    <div class="type-summary">
                    <table summary="Class Summary table, listing classes, and an explanation">""",
                """
                    <div class="type-summary">
                    <table summary="Interface Summary table, listing interfaces, and an explanation">""");

        checkOutput("pkg2/package-summary.html", true,
                """
                    <div class="type-summary">
                    <table summary="Enum Summary table, listing enums, and an explanation">""",
                """
                    <div class="type-summary">
                    <table summary="Annotation Types Summary table, listing annotation types, and an explanation">""");

        // Class documentation
        checkOutput("pkg1/C1.html", true,
                """
                    <div class="member-summary">
                    <table summary="Field Summary table, listing fields, and an explanation">""",
                "<div class=\"member-summary\">\n",
                """
                    <table summary="Method Summary table, listing methods, and an explanation" aria-labelledby="t0">""");

        checkOutput("pkg2/C2.html", true,
                """
                    <div class="member-summary">
                    <table summary="Nested Class Summary table, listing nested classes, and an explanation">""",
                """
                    <div class="member-summary">
                    <table summary="Constructor Summary table, listing constructors, and an explanation">""");

        checkOutput("pkg2/C2.ModalExclusionType.html", true,
                """
                    <div class="member-summary">
                    <table summary="Enum Constant Summary table, listing enum constants, and an explanation">""");

        checkOutput("pkg2/C3.html", true,
                """
                    <div class="member-summary">
                    <table summary="Required Element Summary table, listing required elements, and an explanation">""");

        checkOutput("pkg2/C4.html", true,
                """
                    <div class="member-summary">
                    <table summary="Optional Element Summary table, listing optional elements, and an explanation">""");

        // Class use documentation
        checkOutput("pkg1/class-use/I1.html", true,
                """
                    <div class="use-summary">
                    <table summary="Use table, listing packages, and an explanation">""");

        checkOutput("pkg1/class-use/C1.html", true,
                """
                    <div class="use-summary">
                    <table summary="Use table, listing fields, and an explanation">""",
                """
                    <div class="use-summary">
                    <table summary="Use table, listing methods, and an explanation">""");

        checkOutput("pkg2/class-use/C2.html", true,
                """
                    <div class="use-summary">
                    <table summary="Use table, listing fields, and an explanation">""",
                """
                    <div class="use-summary">
                    <table summary="Use table, listing methods, and an explanation">""");

        checkOutput("pkg2/class-use/C2.ModalExclusionType.html", true,
                """
                    <div class="use-summary">
                    <table summary="Use table, listing packages, and an explanation">""");

        checkOutput("pkg2/class-use/C2.ModalExclusionType.html", true,
                """
                    <div class="use-summary">
                    <table summary="Use table, listing methods, and an explanation">""");

        // Package use documentation
        checkOutput("pkg1/package-use.html", true,
                """
                    <div class="use-summary">
                    <table summary="Use table, listing packages, and an explanation">""",
                """
                    <div class="use-summary">
                    <table summary="Use table, listing classes, and an explanation">""");

        checkOutput("pkg2/package-use.html", true,
                """
                    <div class="use-summary">
                    <table summary="Use table, listing packages, and an explanation">""",
                """
                    <div class="use-summary">
                    <table summary="Use table, listing classes, and an explanation">""");

        // Deprecated
        checkOutput("deprecated-list.html", true,
                """
                    <div class="deprecated-summary" id="field">
                    <table summary="Fields table, listing fields, and an explanation">""",
                """
                    <div class="deprecated-summary" id="method">
                    <table summary="Methods table, listing methods, and an explanation">""");

        // Constant values
        checkOutput("constant-values.html", true,
                """
                    <div class="constants-summary">
                    <table summary="Constant Field Values table, listing constant fields, and values">""");

        // Overview Summary
        checkOutput("index.html", true,
                """
                    <div class="overview-summary" id="all-packages">
                    <table summary="Package Summary table, listing packages, and an explanation">""");
    }

    /*
     * Tests for validating caption for HTML tables
     */
    void checkHtmlTableCaptions() {
        //Package summary
        checkOutput("pkg1/package-summary.html", true,
                "<div class=\"caption\"><span>Class Summary</span></div>",
                "<div class=\"caption\"><span>Interface Summary</span></div>");

        checkOutput("pkg2/package-summary.html", true,
                "<div class=\"caption\"><span>Enum Summary</span></div>",
                "<div class=\"caption\"><span>Annotation Types Summary</span></div>");

        // Class documentation
        checkOutput("pkg1/C1.html", true,
                "<div class=\"caption\"><span>Fields</span></div>",
                """
                    <div class="table-tabs" role="tablist" aria-orientation="horizontal">\
                    <button id="method-summary-table-tab0" role="tab" aria-selected="true" aria-cont\
                    rols="method-summary-table.tabpanel" tabindex="0" onkeydown="switchTab(event)" o\
                    nclick="show('method-summary-table', 'method-summary-table', 3)" class="active-t\
                    able-tab">All Methods</button>\
                    <button id="method-summary-table-tab2" role="tab" aria-selected="false" aria-con\
                    trols="method-summary-table.tabpanel" tabindex="-1" onkeydown="switchTab(event)"\
                     onclick="show('method-summary-table', 'method-summary-table-tab2', 3)" class="t\
                    able-tab">Instance Methods</button>\
                    <button id="method-summary-table-tab4" role="tab" aria-selected="false" aria-con\
                    trols="method-summary-table.tabpanel" tabindex="-1" onkeydown="switchTab(event)"\
                     onclick="show('method-summary-table', 'method-summary-table-tab4', 3)" class="t\
                    able-tab">Concrete Methods</button>\
                    <button id="method-summary-table-tab6" role="tab" aria-selected="false" aria-con\
                    trols="method-summary-table.tabpanel" tabindex="-1" onkeydown="switchTab(event)"\
                     onclick="show('method-summary-table', 'method-summary-table-tab6', 3)" class="t\
                    able-tab">Deprecated Methods</button>\
                    </div>
                    """);

        checkOutput("pkg2/C2.html", true,
                "<div class=\"caption\"><span>Nested Classes</span></div>",
                "<div class=\"caption\"><span>Constructors</span></div>");

        checkOutput("pkg2/C2.ModalExclusionType.html", true,
                "<div class=\"caption\"><span>Enum Constants</span></div>");

        checkOutput("pkg2/C3.html", true,
                "<div class=\"caption\"><span>Required Elements</span></div>");

        checkOutput("pkg2/C4.html", true,
                "<div class=\"caption\"><span>Optional Elements</span></div>");

        // Class use documentation
        checkOutput("pkg1/class-use/I1.html", true,
                """
                    <div class="caption"><span>Packages that use <a href="../I1.html" title="interface in pkg1">I1</a></span></div>""");

        checkOutput("pkg1/class-use/C1.html", true,
                """
                    <div class="caption"><span>Fields in <a href="../../pkg2/package-summary.html">pkg2</a> decl\
                    ared as <a href="../C1.html" title="class in pkg1">C1</a></span></div>""",
                """
                    <div class="caption"><span>Methods in <a href="../../pkg2/package-summary.html">pkg2</a> tha\
                    t return <a href="../C1.html" title="class in pkg1">C1</a></span></div>""");

        checkOutput("pkg2/class-use/C2.html", true,
                """
                    <div class="caption"><span>Fields in <a href="../../pkg1/package-summary.html">pkg1</a> decl\
                    ared as <a href="../C2.html" title="class in pkg2">C2</a></span></div>""",
                """
                    <div class="caption"><span>Methods in <a href="../../pkg1/package-summary.html">pkg1</a> tha\
                    t return <a href="../C2.html" title="class in pkg2">C2</a></span></div>""");

        checkOutput("pkg2/class-use/C2.ModalExclusionType.html", true,
                """
                    <div class="caption"><span>Methods in <a href="../package-summary.html">pkg2</a> that return\
                     <a href="../C2.ModalExclusionType.html" title="enum in pkg2">C2.ModalExclusionT\
                    ype</a></span></div>""");

        // Package use documentation
        checkOutput("pkg1/package-use.html", true,
                """
                    <div class="caption"><span>Packages that use <a href="package-summary.html">pkg1</a></span></div>""",
                """
                    <div class="caption"><span>Classes in <a href="package-summary.html">pkg1</a> used by <a hre\
                    f="package-summary.html">pkg1</a></span></div>""");

        checkOutput("pkg2/package-use.html", true,
                """
                    <div class="caption"><span>Packages that use <a href="package-summary.html">pkg2</a></span></div>""",
                """
                    <div class="caption"><span>Classes in <a href="package-summary.html">pkg2</a> used by <a hre\
                    f="../pkg1/package-summary.html">pkg1</a></span></div>""");

        // Deprecated
        checkOutput("deprecated-list.html", true,
                "<div class=\"caption\"><span>Fields</span></div>",
                "<div class=\"caption\"><span>Methods</span></div>");

        // Constant values
        checkOutput("constant-values.html", true,
                """
                    <div class="caption"><span>pkg1.<a href="pkg1/C1.html" title="class in pkg1">C1</a></span></div>""");

        // Overview Summary
        checkOutput("index.html", true,
                "<div class=\"caption\"><span>Packages</span></div>");
    }

    /*
     * Test for validating headers for HTML tables
     */
    void checkHtmlTableHeaders() {
        //Package summary
        checkOutput("pkg1/package-summary.html", true,
                """
                    <div class="table-header col-first">Class</div>
                    <div class="table-header col-last">Description</div>""",
                """
                    <div class="table-header col-first">Interface</div>
                    <div class="table-header col-last">Description</div>""");

        checkOutput("pkg2/package-summary.html", true,
                """
                    <div class="table-header col-first">Enum</div>
                    <div class="table-header col-last">Description</div>""",
                """
                    <div class="table-header col-first">Annotation Type</div>
                    <div class="table-header col-last">Description</div>""");

        // Class documentation
        checkOutput("pkg1/C1.html", true,
                """
                    <div class="table-header col-first">Modifier and Type</div>
                    <div class="table-header col-second">Field</div>
                    <div class="table-header col-last">Description</div>""",
                """
                    <div class="table-header col-first">Modifier and Type</div>
                    <div class="table-header col-second">Method</div>
                    <div class="table-header col-last">Description</div>""");

        checkOutput("pkg2/C2.html", true,
                """
                    <div class="table-header col-first">Modifier and Type</div>
                    <div class="table-header col-second">Class</div>
                    <div class="table-header col-last">Description</div>""",
                """
                    <div class="table-header col-first">Constructor</div>
                    <div class="table-header col-last">Description</div>""");

        checkOutput("pkg2/C2.ModalExclusionType.html", true,
                """
                    <div class="table-header col-first">Enum Constant</div>
                    <div class="table-header col-last">Description</div>""");

        checkOutput("pkg2/C3.html", true,
                """
                    <div class="table-header col-first">Modifier and Type</div>
                    <div class="table-header col-second">Required Element</div>
                    <div class="table-header col-last">Description</div>""");

        checkOutput("pkg2/C4.html", true,
                """
                    <div class="table-header col-first">Modifier and Type</div>
                    <div class="table-header col-second">Optional Element</div>
                    <div class="table-header col-last">Description</div>""");

        // Class use documentation
        checkOutput("pkg1/class-use/I1.html", true,
                """
                    <div class="table-header col-first">Package</div>
                    <div class="table-header col-last">Description</div>""");

        checkOutput("pkg1/class-use/C1.html", true,
                """
                    <div class="table-header col-first">Modifier and Type</div>
                    <div class="table-header col-second">Field</div>
                    <div class="table-header col-last">Description</div>""",
                """
                    <div class="table-header col-first">Modifier and Type</div>
                    <div class="table-header col-second">Method</div>
                    <div class="table-header col-last">Description</div>""");

        checkOutput("pkg2/class-use/C2.html", true,
                """
                    <div class="table-header col-first">Modifier and Type</div>
                    <div class="table-header col-second">Field</div>
                    <div class="table-header col-last">Description</div>""",
                """
                    <div class="table-header col-first">Modifier and Type</div>
                    <div class="table-header col-second">Method</div>
                    <div class="table-header col-last">Description</div>""");

        checkOutput("pkg2/class-use/C2.ModalExclusionType.html", true,
                """
                    <div class="table-header col-first">Package</div>
                    <div class="table-header col-last">Description</div>""",
                """
                    <div class="table-header col-first">Modifier and Type</div>
                    <div class="table-header col-second">Method</div>
                    <div class="table-header col-last">Description</div>""");

        // Package use documentation
        checkOutput("pkg1/package-use.html", true,
                """
                    <div class="table-header col-first">Package</div>
                    <div class="table-header col-last">Description</div>""",
                """
                    <div class="table-header col-first">Class</div>
                    <div class="table-header col-last">Description</div>""");

        checkOutput("pkg2/package-use.html", true,
                """
                    <div class="table-header col-first">Package</div>
                    <div class="table-header col-last">Description</div>""",
                """
                    <div class="table-header col-first">Class</div>
                    <div class="table-header col-last">Description</div>""");

        // Deprecated
        checkOutput("deprecated-list.html", true,
                """
                    <div class="table-header col-first">Field</div>
                    <div class="table-header col-last">Description</div>""",
                """
                    <div class="table-header col-first">Method</div>
                    <div class="table-header col-last">Description</div>""");

        // Constant values
        checkOutput("constant-values.html", true,
                """
                    <div class="table-header col-first">Modifier and Type</div>
                    <div class="table-header col-second">Constant Field</div>
                    <div class="table-header col-last">Value</div>""");

        // Overview Summary
        checkOutput("index.html", true,
                """
                    <div class="table-header col-first">Package</div>
                    <div class="table-header col-last">Description</div>""");
    }

    /*
     * Test for validating HTML table contents.
     */
    void checkHtmlTableContents() {
        //Package summary
        checkOutput("pkg1/package-summary.html", true,
                """
                    <div class="col-first even-row-color"><a href="I1.html" title="interface in pkg1">I1</a></div>
                    <div class="col-last even-row-color">
                    <div class="block">A sample interface used to test table tags.</div>
                    </div>""",
                """
                    <div class="col-first even-row-color"><a href="C1.html" title="class in pkg1">C1</a></div>
                    <div class="col-last even-row-color">
                    <div class="block">A test class.</div>
                    </div>""");

        checkOutput("pkg2/package-summary.html", true,
                """
                    <div class="col-first even-row-color"><a href="C2.ModalExclusionType.html" title="enum in pkg2">C2.ModalExclusionType</a></div>
                    <div class="col-last even-row-color">
                    <div class="block">A sample enum.</div>
                    </div>""",
                """
                    <div class="col-first even-row-color"><a href="C3.html" title="annotation in pkg2">C3</a></div>
                    <div class="col-last even-row-color">
                    <div class="block">Test Annotation class.</div>
                    </div>""");

        // Class documentation
        checkOutput("pkg1/C1.html", true,
                """
                    <div class="col-first odd-row-color"><code><a href="../pkg2/C2.html" title="class in pkg2">C2</a></code></div>
                    <div class="col-second odd-row-color"><code><span class="member-name-link"><a href="#field">field</a></span></code></div>
                    <div class="col-last odd-row-color">
                    <div class="block">Test field for class.</div>
                    </div>""",
                """
                    <div class="col-first even-row-color method-summary-table-tab2 method-summary-ta\
                    ble-tab4 method-summary-table"><code>void</code></div>
                    <div class="col-second even-row-color method-summary-table-tab2 method-summary-t\
                    able-tab4 method-summary-table"><code><span class="member-name-link"><a href="#m\
                    ethod1(int,int)">method1</a></span>&#8203;(int&nbsp;a,
                     int&nbsp;b)</code></div>
                    <div class="col-last even-row-color method-summary-table-tab2 method-summary-table-tab4 method-summary-table">
                    <div class="block">Method that is implemented.</div>
                    </div>""");

        checkOutput("pkg2/C2.html", true,
                """
                    <div class="col-first even-row-color"><code><a href="../pkg1/C1.html" title="class in pkg1">C1</a></code></div>
                    <div class="col-second even-row-color"><code><span class="member-name-link"><a href="#field">field</a></span></code></div>
                    <div class="col-last even-row-color">
                    <div class="block">A test field.</div>
                    </div>""",
                """
                    <div class="col-first even-row-color method-summary-table-tab2 method-summary-ta\
                    ble-tab4 method-summary-table"><code><a href="../pkg1/C1.html" title="class in p\
                    kg1">C1</a></code></div>
                    <div class="col-second even-row-color method-summary-table-tab2 method-summary-t\
                    able-tab4 method-summary-table"><code><span class="member-name-link"><a href="#m\
                    ethod(pkg1.C1)">method</a></span>&#8203;(<a href="../pkg1/C1.html" title="class \
                    in pkg1">C1</a>&nbsp;param)</code></div>
                    <div class="col-last even-row-color method-summary-table-tab2 method-summary-tab\
                    le-tab4 method-summary-table">
                    <div class="block">A sample method.</div>
                    </div>""");

        checkOutput("pkg2/C2.ModalExclusionType.html", true,
                """
                    <div class="col-first odd-row-color"><code><span class="member-name-link"><a hre\
                    f="#NO_EXCLUDE">NO_EXCLUDE</a></span></code></div>
                    <div class="col-last odd-row-color">
                    <div class="block">Test comment.</div>
                    </div>""");

        checkOutput("pkg2/C3.html", true,
                """
                    <div class="col-second even-row-color"><code><span class="member-name-link"><a href="#value()">value</a></span></code></div>
                    <div class="col-last even-row-color">
                    <div class="block">Comment.</div>
                    </div>""");

        checkOutput("pkg2/C4.html", true,
                """
                    <div class="col-first even-row-color"><code>boolean</code></div>
                    <div class="col-second even-row-color"><code><span class="member-name-link"><a href="#value()">value</a></span></code></div>
                    <div class="col-last even-row-color">&nbsp;</div>
                    </div>""");

        // Class use documentation
        checkOutput("pkg1/class-use/I1.html", true,
                """
                    <div class="col-first even-row-color"><a href="#pkg1">pkg1</a></div>
                    <div class="col-last even-row-color">
                    <div class="block">Test package 1 used to test table tags.</div>
                    </div>""");

        checkOutput("pkg2/class-use/C2.html", true,
                """
                    <div class="col-first even-row-color"><code><a href="../C2.html" title="class in pkg2">C2</a></code></div>
                    <div class="col-second even-row-color"><span class="type-name-label">C1.</span><\
                    code><span class="member-name-link"><a href="../../pkg1/C1.html#field">field</a>\
                    </span></code></div>
                    <div class="col-last even-row-color">
                    <div class="block">Test field for class.</div>
                    </div>""",
                """
                    <div class="col-first even-row-color"><code><a href="../C2.html" title="class in pkg2">C2</a></code></div>
                    <div class="col-second even-row-color"><span class="type-name-label">C1.</span><\
                    code><span class="member-name-link"><a href="../../pkg1/C1.html#method(pkg2.C2)"\
                    >method</a></span>&#8203;(<a href="../C2.html" title="class in pkg2">C2</a>&nbsp\
                    ;param)</code></div>
                    <div class="col-last even-row-color">
                    <div class="block">Method thats does some processing.</div>
                    </div>""");

        // Package use documentation
        checkOutput("pkg1/package-use.html", true,
                """
                    <div class="col-first even-row-color"><a href="#pkg1">pkg1</a></div>
                    <div class="col-last even-row-color">
                    <div class="block">Test package 1 used to test table tags.</div>
                    </div>""",
                """
                    <div class="col-first even-row-color"><a href="class-use/C1.html#pkg2">C1</a></div>
                    <div class="col-last even-row-color">
                    <div class="block">A test class.</div>
                    </div>""");

        // Deprecated
        checkOutput("deprecated-list.html", true,
                """
                    <div class="col-deprecated-item-name even-row-color"><a href="pkg2/C2.html#dep_field">pkg2.C2.dep_field</a></div>
                    <div class="col-last even-row-color">
                    <div class="deprecation-comment">don't use this field anymore.</div>
                    </div>""",
                """
                    <div class="col-deprecated-item-name even-row-color"><a href="pkg1/C1.html#deprecatedMethod()">pkg1.C1.deprecatedMethod()</a></div>
                    <div class="col-last even-row-color">
                    <div class="deprecation-comment">don't use this anymore.</div>
                    </div>""");

        // Constant values
        checkOutput("constant-values.html", true,
                """
<<<<<<< HEAD
                    <div class="col-first even-row-color"><code id="pkg1.C1.CONSTANT1">public&nbsp;s\
                    tatic&nbsp;final&nbsp;<a href="https://download.java.net/java/early_access/jdk17\
                    /docs/api/java.base/java/lang/String.html" title="class or interface in java.lan\
                    g" class="external-link">String</a></code></div>
                    <div class="col-second even-row-color"><code><a href="pkg1/C1.html#CONSTANT1">CO\
                    NSTANT1</a></code></div>
=======
                    <div class="col-first even-row-color"><code id="pkg1.C1.CONSTANT1">public&nbsp;static&nbsp;final&nbsp;java.lang.String</code></div>
                    <div class="col-second even-row-color"><code><a href="pkg1/C1.html#CONSTANT1">CONSTANT1</a></code></div>
>>>>>>> afc44414
                    <div class="col-last even-row-color"><code>"C1"</code></div>
                    </div>""");

        // Overview Summary
        checkOutput("index.html", true,
                """
                    <div class="col-first even-row-color all-packages-table-tab1 all-packages-table"\
                    ><a href="pkg1/package-summary.html">pkg1</a></div>
                    <div class="col-last even-row-color all-packages-table-tab1 all-packages-table">
                    <div class="block">Test package 1 used to test table tags.</div>
                    </div>""");
    }

    /*
     * Test for validating HTML table contents with -nocomment option.
     */
    void checkHtmlTableContentsNoComment() {
        //Package summary
        checkOutput("pkg1/package-summary.html", true,
                """
                    <div class="col-first even-row-color"><a href="I1.html" title="interface in pkg1">I1</a></div>
                    <div class="col-last even-row-color"></div>""",
                """
                    <div class="col-first even-row-color"><a href="C1.html" title="class in pkg1">C1</a></div>
                    <div class="col-last even-row-color"></div>""");

        checkOutput("pkg2/package-summary.html", true,
                """
                    <div class="col-first even-row-color"><a href="C2.ModalExclusionType.html" title="enum in pkg2">C2.ModalExclusionType</a></div>
                    <div class="col-last even-row-color"></div>""",
                """
                    <div class="col-first even-row-color"><a href="C3.html" title="annotation in pkg2">C3</a></div>
                    <div class="col-last even-row-color"></div>""");

        // Class documentation
        checkOutput("pkg1/C1.html", true,
                """
                    <div class="col-first odd-row-color"><code><a href="../pkg2/C2.html" title="class in pkg2">C2</a></code></div>
                    <div class="col-second odd-row-color"><code><span class="member-name-link"><a href="#field">field</a></span></code></div>
                    <div class="col-last odd-row-color"></div>""",
                """
                    <div class="col-first even-row-color method-summary-table-tab2 method-summary-ta\
                    ble-tab4 method-summary-table"><code>void</code></div>
                    <div class="col-second even-row-color method-summary-table-tab2 method-summary-t\
                    able-tab4 method-summary-table"><code><span class="member-name-link"><a href="#m\
                    ethod1(int,int)">method1</a></span>&#8203;(int&nbsp;a,
                     int&nbsp;b)</code></div>
                    <div class="col-last even-row-color method-summary-table-tab2 method-summary-table-tab4 method-summary-table"></div>""");

        checkOutput("pkg2/C2.html", true,
                """
                    <div class="col-first even-row-color"><code><a href="../pkg1/C1.html" title="class in pkg1">C1</a></code></div>
                    <div class="col-second even-row-color"><code><span class="member-name-link"><a href="#field">field</a></span></code></div>
                    <div class="col-last even-row-color"></div>""",
                """
                    <div class="col-first even-row-color method-summary-table-tab2 method-summary-ta\
                    ble-tab4 method-summary-table"><code><a href="../pkg1/C1.html" title="class in p\
                    kg1">C1</a></code></div>
                    <div class="col-second even-row-color method-summary-table-tab2 method-summary-t\
                    able-tab4 method-summary-table"><code><span class="member-name-link"><a href="#m\
                    ethod(pkg1.C1)">method</a></span>&#8203;(<a href="../pkg1/C1.html" title="class \
                    in pkg1">C1</a>&nbsp;param)</code></div>
                    <div class="col-last even-row-color method-summary-table-tab2 method-summary-tab\
                    le-tab4 method-summary-table"></div>""");

        checkOutput("pkg2/C2.ModalExclusionType.html", true,
                """
                    <div class="col-first odd-row-color"><code><span class="member-name-link"><a hre\
                    f="#NO_EXCLUDE">NO_EXCLUDE</a></span></code></div>
                    <div class="col-last odd-row-color"></div>""");

        checkOutput("pkg2/C3.html", true,
                """
                    <div class="col-second even-row-color"><code><span class="member-name-link"><a href="#value()">value</a></span></code></div>
                    <div class="col-last even-row-color"></div>""");

        checkOutput("pkg2/C4.html", true,
                """
                    <div class="col-first even-row-color"><code>boolean</code></div>
                    <div class="col-second even-row-color"><code><span class="member-name-link"><a href="#value()">value</a></span></code></div>
                    <div class="col-last even-row-color"></div>
                    </div>""");

        // Class use documentation
        checkOutput("pkg1/class-use/I1.html", true,
                """
                    <div class="col-first even-row-color"><a href="#pkg1">pkg1</a></div>
                    <div class="col-last even-row-color"></div>""");

        checkOutput("pkg2/class-use/C2.html", true,
                """
                    <div class="col-first even-row-color"><code><a href="../C2.html" title="class in pkg2">C2</a></code></div>
                    <div class="col-second even-row-color"><span class="type-name-label">C1.</span><\
                    code><span class="member-name-link"><a href="../../pkg1/C1.html#field">field</a>\
                    </span></code></div>
                    <div class="col-last even-row-color"></div>""",
                """
                    <div class="col-first even-row-color"><code><a href="../C2.html" title="class in pkg2">C2</a></code></div>
                    <div class="col-second even-row-color"><span class="type-name-label">C1.</span><\
                    code><span class="member-name-link"><a href="../../pkg1/C1.html#method(pkg2.C2)"\
                    >method</a></span>&#8203;(<a href="../C2.html" title="class in pkg2">C2</a>&nbsp\
                    ;param)</code></div>
                    <div class="col-last even-row-color"></div>""");

        // Package use documentation
        checkOutput("pkg1/package-use.html", true,
                """
                    <div class="col-first even-row-color"><a href="#pkg1">pkg1</a></div>
                    <div class="col-last even-row-color"></div>""",
                """
                    <div class="col-first even-row-color"><a href="class-use/C1.html#pkg2">C1</a></div>
                    <div class="col-last even-row-color"></div>""");

        // Deprecated
        checkOutput("deprecated-list.html", true,
                """
                    <div class="col-deprecated-item-name even-row-color"><a href="pkg2/C2.html#dep_field">pkg2.C2.dep_field</a></div>
                    <div class="col-last even-row-color"></div>""",
                """
                    <div class="col-deprecated-item-name even-row-color"><a href="pkg1/C1.html#deprecatedMethod()">pkg1.C1.deprecatedMethod()</a></div>
                    <div class="col-last even-row-color"></div>""");

        // Constant values
        checkOutput("constant-values.html", true,
                """
<<<<<<< HEAD
                    <div class="col-first even-row-color"><code id="pkg1.C1.CONSTANT1">public&nbsp;s\
                    tatic&nbsp;final&nbsp;<a href="https://download.java.net/java/early_access/jdk17\
                    /docs/api/java.base/java/lang/String.html" title="class or interface in java.lan\
                    g" class="external-link">String</a></code></div>
                    <div class="col-second even-row-color"><code><a href="pkg1/C1.html#CONSTANT1">CO\
                    NSTANT1</a></code></div>
=======
                    <div class="col-first even-row-color"><code id="pkg1.C1.CONSTANT1">public&nbsp;static&nbsp;final&nbsp;java.lang.String</code></div>
                    <div class="col-second even-row-color"><code><a href="pkg1/C1.html#CONSTANT1">CONSTANT1</a></code></div>
>>>>>>> afc44414
                    <div class="col-last even-row-color"><code>"C1"</code></div>
                    </div>""");

        // Overview Summary
        checkOutput("index.html", true,
                """
                    <div class="col-first even-row-color all-packages-table-tab1 all-packages-table"\
                    ><a href="pkg1/package-summary.html">pkg1</a></div>
                    <div class="col-last even-row-color all-packages-table-tab1 all-packages-table"></div>""");
    }
}<|MERGE_RESOLUTION|>--- conflicted
+++ resolved
@@ -685,17 +685,8 @@
         // Constant values
         checkOutput("constant-values.html", true,
                 """
-<<<<<<< HEAD
-                    <div class="col-first even-row-color"><code id="pkg1.C1.CONSTANT1">public&nbsp;s\
-                    tatic&nbsp;final&nbsp;<a href="https://download.java.net/java/early_access/jdk17\
-                    /docs/api/java.base/java/lang/String.html" title="class or interface in java.lan\
-                    g" class="external-link">String</a></code></div>
-                    <div class="col-second even-row-color"><code><a href="pkg1/C1.html#CONSTANT1">CO\
-                    NSTANT1</a></code></div>
-=======
                     <div class="col-first even-row-color"><code id="pkg1.C1.CONSTANT1">public&nbsp;static&nbsp;final&nbsp;java.lang.String</code></div>
                     <div class="col-second even-row-color"><code><a href="pkg1/C1.html#CONSTANT1">CONSTANT1</a></code></div>
->>>>>>> afc44414
                     <div class="col-last even-row-color"><code>"C1"</code></div>
                     </div>""");
 
@@ -821,17 +812,8 @@
         // Constant values
         checkOutput("constant-values.html", true,
                 """
-<<<<<<< HEAD
-                    <div class="col-first even-row-color"><code id="pkg1.C1.CONSTANT1">public&nbsp;s\
-                    tatic&nbsp;final&nbsp;<a href="https://download.java.net/java/early_access/jdk17\
-                    /docs/api/java.base/java/lang/String.html" title="class or interface in java.lan\
-                    g" class="external-link">String</a></code></div>
-                    <div class="col-second even-row-color"><code><a href="pkg1/C1.html#CONSTANT1">CO\
-                    NSTANT1</a></code></div>
-=======
                     <div class="col-first even-row-color"><code id="pkg1.C1.CONSTANT1">public&nbsp;static&nbsp;final&nbsp;java.lang.String</code></div>
                     <div class="col-second even-row-color"><code><a href="pkg1/C1.html#CONSTANT1">CONSTANT1</a></code></div>
->>>>>>> afc44414
                     <div class="col-last even-row-color"><code>"C1"</code></div>
                     </div>""");
 
